--- conflicted
+++ resolved
@@ -214,13 +214,9 @@
         if (pipeline_->getTrained()) {
             pipeline_->predict(data_point);
             predicted_label_ = pipeline_->getPredictedClassLabel();
-<<<<<<< HEAD
-            plot_prediction_.update(pipeline_->getClassLikelihoods());
-=======
             predicted_class_distances_ = pipeline_->getClassDistances();
             predicted_class_likelihoods_ = pipeline_->getClassLikelihoods();
             predicted_class_labels_ = pipeline_->getClassifier()->getClassLabels();
->>>>>>> 1cc6aaf4
         }
     }
 }
@@ -277,8 +273,8 @@
     uint32_t margin = 30;
     uint32_t stage_left = 10;
     uint32_t stage_top = 40;
-    uint32_t stage_height =
-            (ofGetHeight() - 70) / (num_pipeline_stages_ + 2) - margin;
+    uint32_t stage_height = // Hacky math for dimensions.
+            (ofGetHeight() - margin) / (num_pipeline_stages_ + 2) - 2 * margin;
     uint32_t stage_width = ofGetWidth() - margin;
 
     // 0. Setup and instructions.
@@ -320,28 +316,49 @@
     // 4. Draw samples
     // Currently we support kNumMaxLabels_ labels
     uint32_t width = stage_width / kNumMaxLabels_;
+    uint32_t minY = plot_samples_[0].getRanges().first;
+    uint32_t maxY = plot_samples_[0].getRanges().second;
+    for (int i = 1; i < kNumMaxLabels_; i++) {
+        if (plot_samples_[i].getRanges().first < minY) {
+            minY = plot_samples_[i].getRanges().first;
+        }
+        if (plot_samples_[i].getRanges().second > maxY) {
+            maxY = plot_samples_[i].getRanges().second;
+        }
+    }
     for (int i = 0; i < kNumMaxLabels_; i++) {
-<<<<<<< HEAD
-        int label_x = stage_left + i * width;
-        ofPushStyle();
-        // Use input's range as a heuristic for the drawing.
-        std::pair<float, float> ranges = plot_inputs_.getRanges();
-        plot_samples_[i].setRanges(ranges.first, ranges.second);
-        plot_samples_[i].draw(label_x, stage_top, width, stage_height);
-        ofPopStyle();
-        ofDrawBitmapString(plot_samples_info_[i], label_x,
+        int x = stage_left + i * width;
+        plot_samples_[i].setRanges(minY, maxY, true);
+        plot_samples_[i].draw(x, stage_top, width, stage_height);
+        ofDrawBitmapString(plot_samples_info_[i], x,
                            stage_top + stage_height + 20);
-=======
-        int x = plotX + i * width;
-        plot_samples_[i].setRanges(minY, maxY, true);
-        plot_samples_[i].draw(x, plotY, width, plotH - 3 * margin);
-        
-        ofDrawBitmapString(plot_samples_info_[i], x, plotY + plotH - margin);
->>>>>>> 1cc6aaf4
-    }
-}
-
-<<<<<<< HEAD
+    }
+
+    stage_top += margin / 2;  // slightly adjust to make room for prediction
+    for (int i = 0; i < predicted_class_distances_.size() &&
+                 i < predicted_class_likelihoods_.size(); i++) {
+        ofColor backgroundColor, textColor;
+        UINT label = predicted_class_labels_[i];
+        if (predicted_label_ == label) {
+            backgroundColor = ofColor(255);
+            textColor = ofColor(0);
+        } else {
+            backgroundColor = ofGetBackgroundColor();
+            textColor = ofColor(255);
+        }
+        ofDrawBitmapStringHighlight(
+            std::to_string(predicted_class_distances_[i]).substr(0, 6),
+            stage_left + (label - 1) * width,
+            stage_top + stage_height + margin,
+            backgroundColor, textColor);
+        ofDrawBitmapStringHighlight(
+            std::to_string(predicted_class_likelihoods_[i]).substr(0, 6),
+            stage_left + (label - 1) * width,
+            stage_top + stage_height + margin + margin,
+            backgroundColor, textColor);
+    }
+}
+
 void ofApp::drawTrainingInfo() {
     uint32_t margin_left = 10;
     uint32_t margin_top = 40;
@@ -350,23 +367,6 @@
     uint32_t stage_top = 300;
     uint32_t stage_width = ofGetWidth() - margin;
     uint32_t stage_height = (ofGetHeight() - stage_top - 4 * margin) / 2;
-=======
-    for (int i = 0; i < predicted_class_distances_.size() && i < predicted_class_likelihoods_.size(); i++) {
-        ofColor backgroundColor, textColor;
-        UINT label = predicted_class_labels_[i];
-        if (predicted_label_ == label) {
-            backgroundColor = ofColor(255);
-            textColor = ofColor(0);
-        } else {
-            backgroundColor = ofGetBackgroundColor();
-            textColor = ofColor(255);
-        }
-        ofDrawBitmapStringHighlight(std::to_string(predicted_class_distances_[i]).substr(0, 6), plotX + (label - 1) * width, plotY + plotH + margin, backgroundColor, textColor);
-        ofDrawBitmapStringHighlight(std::to_string(predicted_class_likelihoods_[i]).substr(0, 6), plotX + (label - 1) * width, plotY + plotH + margin * 3, backgroundColor, textColor);
-    }
-
-    plotY += plotH + 8 * margin;
->>>>>>> 1cc6aaf4
 
     // 1. Draw training data summary
     std::string data_stats = training_data_.getStatsAsString();
