#include "istream.h"
#include "ofApp.h"

#include <chrono>         // std::chrono::milliseconds
#include <thread>         // std::this_thread::sleep_for

void useStream(IStream &stream) {
    ((ofApp *) ofGetAppPtr())->useStream(stream);
}

void usePipeline(GRT::GestureRecognitionPipeline &pipeline) {
    ((ofApp *) ofGetAppPtr())->usePipeline(pipeline);
}

IStream::IStream() : has_started_(false), data_ready_callback_(nullptr) {}

vector<double> IStream::normalize(vector<double> input) {
    if (vectorNormalizer_ != nullptr) {
        return vectorNormalizer_(input);
    } else if (normalizer_ != nullptr) {
        vector<double> output;
        std::transform(input.begin(), input.end(), back_inserter(output), normalizer_);
        return output;
    } else {
        return input;
    }
}

AudioStream::AudioStream() :
        sound_stream_(new ofSoundStream()) {
    sound_stream_->setup(this, 0, 2,
                         kOfSoundStream_SamplingRate,
                         kOfSoundStream_BufferSize,
                         kOfSoundStream_nBuffers);
    sound_stream_->stop();
}

void AudioStream::start() {
    if (!has_started_) {
        sound_stream_->start();
        has_started_ = true;
    }
}

void AudioStream::stop() {
    if (has_started_) {
        sound_stream_->stop();
        has_started_ = false;
    }
}

int AudioStream::getNumDimensions() {
    return 2; // set by the call to sound_stream->setup() above
}

void AudioStream::audioIn(float* input, int buffer_size, int nChannel) {
    GRT::MatrixDouble data(buffer_size / nChannel, nChannel);

    for (int i = 0; i < buffer_size / nChannel; i++)
        for (int j = 0; j < nChannel; j++)
            data[i][j] = input[i * nChannel + j];

    if (data_ready_callback_ != nullptr) {
        data_ready_callback_(data);
    }
}

SerialStream::SerialStream() : serial_(new ofSerial()) {
    // Print all devices for convenience.
    serial_->listDevices();
}

void SerialStream::start() {
    if (port_ == -1) {
        ofLog(OF_LOG_ERROR) << "USB Port has not been properly set";
    }

    if (!has_started_) {
        serial_->setup(port_, kBaud_);
        reading_thread_.reset(new std::thread(&SerialStream::readSerial, this));
        has_started_ = true;
    }
}

void SerialStream::stop() {
    has_started_ = false;
    if (reading_thread_ != nullptr && reading_thread_->joinable()) {
        reading_thread_->join();
    }
}

int SerialStream::getNumDimensions() {
    return 1;
}

void SerialStream::useUSBPort(int i) {
    port_ = i;
};

void SerialStream::useAnalogPin(int i) {
    pin_ = i;
};

void SerialStream::readSerial() {
    // TODO(benzh) This readSerial is running in a different thread
    // and performing a busy polling (100% CPU usage). Should be
    // optimized.
    int sleep_time = kBufferSize_ * 1000 / (kBaud_ / 10);
    ofLog() << "Serial port will be read every " << sleep_time << " ms";
    while (has_started_) {
        std::this_thread::sleep_for(std::chrono::milliseconds(sleep_time));

        int local_buffer_size = kBufferSize_;
        int bytesRequired = kBufferSize_;
        unsigned char bytes[bytesRequired];
        int bytesRemaining = bytesRequired;
        while (bytesRemaining > 0) {
            // check for data
            if (serial_->available() > 0) {
                // try to read - note offset into the bytes[] array, this is so
                // that we don't overwrite the bytes we already have
                int bytesArrayOffset = bytesRequired - bytesRemaining;
                int result = serial_->readBytes(&bytes[bytesArrayOffset],
                                                bytesRemaining);

                // check for error code
                if (result == OF_SERIAL_ERROR) {
                    // something bad happened
                    ofLog(OF_LOG_ERROR) << "Error reading from serial";
                    break;
                } else if (result == OF_SERIAL_NO_DATA) {
                    // nothing was read, try again
                } else {
                    // we read some data!
                    bytesRemaining -= result;
                }
            }
        }
        GRT::MatrixDouble data(local_buffer_size, 1);
        for (int i = 0; i < local_buffer_size; i++) {
            int b = bytes[i];
            data[i][0] = (normalizer_ != nullptr) ? normalizer_(b) : b;
        }
        if (data_ready_callback_ != nullptr) {
            data_ready_callback_(data);
        }
    }
}

<<<<<<< HEAD
ASCIISerialStream::ASCIISerialStream(int kBaud, int numDimensions) :
        serial_(new ofSerial()), kBaud_(kBaud), numDimensions_(numDimensions) {
=======
ASCIISerialStream::ASCIISerialStream(int kBaud) : kBaud_(kBaud), serial_(new ofSerial()) {
>>>>>>> 725d5b3b
    // Print all devices for convenience.
    //serial_->listDevices();
}

void ASCIISerialStream::start() {
    if (port_ == -1) {
        ofLog(OF_LOG_ERROR) << "USB Port has not been properly set";
    }

    if (!has_started_) {
        serial_->setup(port_, kBaud_);
        reading_thread_.reset(new std::thread(&ASCIISerialStream::readSerial, this));
        has_started_ = true;
    }
}

void ASCIISerialStream::stop() {
    has_started_ = false;
    if (reading_thread_ != nullptr && reading_thread_->joinable()) {
        reading_thread_->join();
    }
}

int ASCIISerialStream::getNumDimensions() {
    return numDimensions_;
}

void ASCIISerialStream::useUSBPort(int i) {
    port_ = i;
};

void ASCIISerialStream::readSerial() {
    // TODO(benzh) This readSerial is running in a different thread
    // and performing a busy polling (100% CPU usage). Should be
    // optimized.
    int sleep_time = 10;
    ofLog() << "Serial port will be read every " << sleep_time << " ms";
    while (has_started_) {
        string s;

        do {
            while (serial_->available() < 1) {
                std::this_thread::sleep_for(std::chrono::milliseconds(sleep_time));
            }
            s += serial_->readByte();
        } while(s[s.length() - 1] != '\n');

        //ofLog() << "read: '" << s << "'" << endl;

        if (data_ready_callback_ != nullptr) {
            istringstream iss(s);
            vector<double> data;
            double d;

            while (iss >> d) data.push_back(d);

            data = normalize(data);

            GRT::MatrixDouble matrix;
            matrix.push_back(data);

            data_ready_callback_(matrix);
        }
    }
}

FirmataStream::FirmataStream() {
    ofSerial serial;
    serial.listDevices();
}

void FirmataStream::useUSBPort(int i) {
    port_ = i;
};

void FirmataStream::useAnalogPin(int i) {
    pins_.push_back(i);
};

void FirmataStream::start() {
    if (port_ == -1) {
        ofLog(OF_LOG_ERROR) << "USB Port has not been properly set";
        return;
    }
<<<<<<< HEAD
    
    if (pins_.size() == 0) {
=======

    if (pin_ == -1) {
>>>>>>> 725d5b3b
        ofLog(OF_LOG_ERROR) << "Pin has not been properly set";
        return;
    }


    if (!has_started_) {
        ofSerial serial;
        configured_arduino_ = false;
        arduino_.connect(serial.getDeviceList()[port_].getDevicePath());
        update_thread_.reset(new std::thread(&FirmataStream::update, this));
        has_started_ = true;
    }
}

void FirmataStream::stop() {
    has_started_ = false;
    if (update_thread_ != nullptr && update_thread_->joinable()) {
        update_thread_->join();
    }
}

int FirmataStream::getNumDimensions() {
    return pins_.size();
}

void FirmataStream::update() {
    int sleep_time = 10;
    ofLog() << "Serial port will be read every " << sleep_time << " ms";
    while (has_started_) {
        std::this_thread::sleep_for(std::chrono::milliseconds(sleep_time));
        arduino_.update();

        if (configured_arduino_) {
            vector<double> data(pins_.size());
            for (int i = 0; pins_.size(); i++)
                data[i] = arduino_.getAnalog(pins_[i]);
            data = normalize(data);
            GRT::MatrixDouble matrix;
            matrix.push_back(data);
            if (data_ready_callback_ != nullptr) data_ready_callback_(matrix);
        } else if (arduino_.isInitialized()) {
            ofLog() << "Configuring Arduino.";
            for (int i = 0; i < pins_.size(); i++)
                arduino_.sendAnalogPinReporting(pins_[i], ARD_ON);
            configured_arduino_ = true;
        }
    }
}<|MERGE_RESOLUTION|>--- conflicted
+++ resolved
@@ -147,12 +147,8 @@
     }
 }
 
-<<<<<<< HEAD
 ASCIISerialStream::ASCIISerialStream(int kBaud, int numDimensions) :
         serial_(new ofSerial()), kBaud_(kBaud), numDimensions_(numDimensions) {
-=======
-ASCIISerialStream::ASCIISerialStream(int kBaud) : kBaud_(kBaud), serial_(new ofSerial()) {
->>>>>>> 725d5b3b
     // Print all devices for convenience.
     //serial_->listDevices();
 }
@@ -237,13 +233,8 @@
         ofLog(OF_LOG_ERROR) << "USB Port has not been properly set";
         return;
     }
-<<<<<<< HEAD
     
     if (pins_.size() == 0) {
-=======
-
-    if (pin_ == -1) {
->>>>>>> 725d5b3b
         ofLog(OF_LOG_ERROR) << "Pin has not been properly set";
         return;
     }
